﻿

using DataTools.Console;
using DataTools.Win32;
using DataTools.Win32.Memory;
using DataTools.Win32.Usb;

using DataTools.MathTools;
using System.Runtime.InteropServices;

using static DataTools.Win32.IO;
using static DataTools.Win32.User32;
using DataTools.Text;
using System.Text;

namespace TestHid
{

    public static class Program
    {
        [STAThread]
        public static void Main(string[] args)
        {

            var hids = HidDeviceInfo.EnumerateHidDevices();


            var battery = hids.Where((e) => e.DeviceClass == DeviceClassEnum.Battery).ToList().FirstOrDefault();

            var mouse = hids[0];

<<<<<<< HEAD
            mouse.PopulateDeviceCaps();
            mouse.CreateUsageCollection();

            var batt2 = mouse; // HidPowerDeviceInfo.CreateFromHidDevice(battery);

=======
            var batt2 = HidPowerDeviceInfo.CreateFromHidDevice(battery);
            batt2.OpenHid();
            
>>>>>>> f578f664
            var mstr = batt2.Manufacturer;
            var mstr2 = batt2.HidManufacturer;
            var pstr = batt2.ProductString;
            var sstr = batt2.SerialNumber;

            Console.Clear();
            Console.CursorVisible = false;
            Console.WindowHeight = 100;

            Task.Delay(1000).Wait();

            bool printed = false;


            //PrintValCaps(batt2, batt2.FeatureValueCaps);
            //PrintValCaps(batt2, batt2.InputValueCaps);
            //PrintValCaps(batt2, batt2.OutputValueCaps);

            //Environment.Exit(0);

            while (true)
            {
                Console.CursorLeft = 0;
                Console.CursorTop = 0;

                if (Console.KeyAvailable) break;

                var vals = batt2.RefreshDynamicValues();

                foreach (var val in vals)
                {
                    ColorConsole.WriteLine($"({{Yellow}}{val.UsageType}{{Reset}}) {{White}}{TextTools.Separate(val.UsageName)}{{Reset}} ({{DarkCyan}}{val.UsageId:X2}{{Reset}}) {val.ReportType}                         ");

                    foreach (var item in val)
                    {
                        if (item.UsageName.Contains("Time"))
                        {
                            ColorConsole.WriteLine($"    ({{Yellow}}{item.UsageType}{{Reset}}) {{White}}{TextTools.Separate(item.UsageName)}{{Reset}} ({{DarkCyan}}{item.UsageId:x2}{{Reset}}): {{Green}}{new TimeSpan(0, 0, (int?)item.Value ?? 0)}{{Reset}}                           ");
                        }
                        else
                        {
                            
                            if (item.IsButton)
                            {
                                ColorConsole.WriteLine($"    ({{Yellow}}{item.UsageType}{{Reset}}) {{White}}{TextTools.Separate(item.UsageName)}{{Reset}} ({{DarkCyan}}{item.UsageId:x2}{{Reset}}): {{{(item.ButtonValue ? "Green" : "Red")}}}{item.ButtonValue}{{Reset}}                                                  ");
                            }
                            else if (item.Value is string || item.Value is DeviceChemistry)
                            {
                                ColorConsole.WriteLine($"    ({{Yellow}}{item.UsageType}{{Reset}}) {{White}}{TextTools.Separate(item.UsageName)}{{Reset}} ({{DarkCyan}}{item.UsageId:x2}{{Reset}}): {{Yellow}}{item.Value}{{Reset}}                                                  ");
                            }
                            else if (item.Value is Enum)
                            {
                                ColorConsole.WriteLine($"    ({{Yellow}}{item.UsageType}{{Reset}}) {{White}}{TextTools.Separate(item.UsageName)}{{Reset}} ({{DarkCyan}}{item.UsageId:x2}{{Reset}}): {{Yellow}}{TextTools.Separate(item.Value.ToString())}{{Reset}}                                                  ");
                            }
                            else
                            {

                                double vv = 0d;

                                if (item.Value is HidFeatureValue fv)
                                {
                                    vv = fv.Value;
                                }
                                else if (item.Value is int ival)
                                {
                                    vv = ival;
                                }
                                else if (item.Value is long lval)
                                {
                                    vv = lval;
                                }

                                if (item.UsageName == "Voltage" || item.UsageName.Contains("Current") || item.UsageName.Contains("Frequency"))
                                {
                                    vv /= 10;
                                }

                                ColorConsole.WriteLine($"    ({{Yellow}}{item.UsageType}{{Reset}}) {{White}}{TextTools.Separate(item.UsageName)}{{Reset}} ({{DarkCyan}}{item.UsageId:x2}{{Reset}}): {{Green}}{vv}{{Reset}}                                                  ");
                            }
                        }
                    }

                    Console.WriteLine("                                                                      ");
                }

                if (!printed)
                {
                    var svals = batt2.GetFeatureValues(HidUsageType.CP | HidUsageType.CL | HidUsageType.CA, HidUsageType.SV | HidUsageType.SF, true);

                    foreach (var val in svals)
                    {
                        ColorConsole.WriteLine($"({{Yellow}}{val.UsageType}{{Reset}}) {{White}}{TextTools.Separate(val.UsageName)}{{Reset}} ({{DarkCyan}}{val.UsageId:X2}{{Reset}}) {val.ReportType}                         ");

                        foreach (var item in val)
                        {
                            if (item.UsageName.Contains("Time"))
                            {
                                ColorConsole.WriteLine($"    ({{Yellow}}{item.UsageType}{{Reset}}) {{White}}{TextTools.Separate(item.UsageName)}{{Reset}} ({{DarkCyan}}{item.UsageId:x2}{{Reset}}): {{Green}}{new TimeSpan(0, 0, (int?)item.Value ?? 0)}{{Reset}}                           ");
                            }
                            else
                            {

                                if (item.IsButton)
                                {
                                    ColorConsole.WriteLine($"    ({{Yellow}}{item.UsageType}{{Reset}}) {{White}}{TextTools.Separate(item.UsageName)}{{Reset}} ({{DarkCyan}}{item.UsageId:x2}{{Reset}}): {{{(item.ButtonValue ? "Green" : "Red")}}}{item.ButtonValue}{{Reset}}                                                  ");
                                }
                                else if (item.Value is string || item.Value is DeviceChemistry)
                                {
                                    ColorConsole.WriteLine($"    ({{Yellow}}{item.UsageType}{{Reset}}) {{White}}{TextTools.Separate(item.UsageName)}{{Reset}} ({{DarkCyan}}{item.UsageId:x2}{{Reset}}): {{Yellow}}{item.Value}{{Reset}}                                                  ");
                                }
                                else if (item.Value is Enum)
                                {
                                    ColorConsole.WriteLine($"    ({{Yellow}}{item.UsageType}{{Reset}}) {{White}}{TextTools.Separate(item.UsageName)}{{Reset}} ({{DarkCyan}}{item.UsageId:x2}{{Reset}}): {{Yellow}}{TextTools.Separate(item.Value.ToString())}{{Reset}}                                                  ");
                                }
                                else
                                {
                                    double vv = 0d;

                                    if (item.Value is HidFeatureValue fv)
                                    {
                                        vv = fv.Value;
                                    }
                                    else if (item.Value is int ival)
                                    {
                                        vv = ival;
                                    }
                                    else if (item.Value is long lval)
                                    {
                                        vv = lval;
                                    }

                                    if (item.UsageName == "Voltage" || item.UsageName.Contains("Current") || item.UsageName.Contains("Frequency"))
                                    {
                                        vv /= 10;
                                    }

                                    ColorConsole.WriteLine($"    ({{Yellow}}{item.UsageType}{{Reset}}) {{White}}{TextTools.Separate(item.UsageName)}{{Reset}} ({{DarkCyan}}{item.UsageId:x2}{{Reset}}): {{Green}}{vv}{{Reset}}                                                  ");
                                }
                            }

                        }

                        Console.WriteLine("                                                                      ");
                    }

                    Console.WriteLine("                                                                      ");
                    printed = true;
                }

                Task.Delay(500);
            }

            batt2.CloseHid();


        }


        public static void PrintValCaps(HidDeviceInfo battery, HidPValueCaps[] caps)
        {
            var psys = HidPowerDevicePageInfo.Instance;
            var bsys = HidBatteryDevicePageInfo.Instance;

            foreach (var feature in caps)
            {
                if (feature.IsRange)
                {
                    Console.WriteLine($"Range Feature At {feature.Usage:xx}");
                }
                if (feature.UsagePage == (HidUsagePage)0x84 || feature.UsagePage == (HidUsagePage)0x85)
                {
                    HidUsageInfo? usage;
                    
                    if (feature.UsagePage == HidUsagePage.PowerDevice1)
                    {
                        usage = (HidPowerUsageInfo?)psys.Where((x) => x.UsageId == feature.Usage).FirstOrDefault();
                    }
                    else
                    {
                        usage = (HidUsageInfo?)bsys.Where((x) => x.UsageId == feature.Usage).FirstOrDefault();
                    }

                    int ires = 0;
                    battery.HidGetFeature(feature.ReportID, out ires);

                    if (usage != null)
                    {
                        Console.WriteLine($"\r\nFound Power Device Usage {usage} ({usage.UsageId:x2})\r\nPage {feature.UsagePage}, Value: {ires}");

                        var lusage = psys.Where((x) => x.UsageId == feature.LinkUsage && x.UsageName != "Reserved").FirstOrDefault();
                        if (lusage != null)
                        {
                            Console.WriteLine($"    Linked Usage: {lusage}  ({lusage.UsageId:x2})");
                        }
                    }
                    else
                    {
                        var lusage = psys.Where((x) => x.UsageId == feature.LinkUsage && x.UsageName != "Reserved").FirstOrDefault();
                        if (lusage != null)
                        {
                            Console.WriteLine($"Linked Usage: {lusage}, Value: {ires}");
                        }
                    }
                }
            }

        }

        public static void PrintButtonCaps(HidDeviceInfo battery, HidPButtonCaps[] caps)
        {
            var psys = HidPowerDevicePageInfo.Instance;
            var bsys = HidBatteryDevicePageInfo.Instance;

            foreach (var feature in caps)
            {
                if (feature.IsRange)
                {
                    Console.WriteLine($"Range Feature At {feature.Usage:xx}");
                }
                if (feature.UsagePage == (HidUsagePage)0x84 || feature.UsagePage == (HidUsagePage)0x85)
                {

                    HidUsageInfo? usage;

                    if (feature.UsagePage == HidUsagePage.PowerDevice1)
                    {
                        usage = (HidUsageInfo?)psys.Where((x) => x.UsageId == feature.Usage).FirstOrDefault();
                    }
                    else
                    {
                        usage = (HidUsageInfo?)bsys.Where((x) => x.UsageId == feature.Usage).FirstOrDefault();
                    }

                    int ires = 0;

                    battery.HidGetFeature(feature.ReportID, out ires);

                    if (usage != null)
                    {
                        Console.WriteLine($"Found Power Device Usage {usage}, Value: {ires}");

                        var lusage = psys.Where((x) => x.UsageId == feature.LinkUsage && x.UsageName != "Reserved").FirstOrDefault();
                        if (lusage != null)
                        {
                            Console.WriteLine($"    Linked Usage: {lusage}");
                        }
                    }
                }
            }
        }
    }
}<|MERGE_RESOLUTION|>--- conflicted
+++ resolved
@@ -27,19 +27,10 @@
 
             var battery = hids.Where((e) => e.DeviceClass == DeviceClassEnum.Battery).ToList().FirstOrDefault();
 
-            var mouse = hids[0];
-
-<<<<<<< HEAD
-            mouse.PopulateDeviceCaps();
-            mouse.CreateUsageCollection();
-
-            var batt2 = mouse; // HidPowerDeviceInfo.CreateFromHidDevice(battery);
-
-=======
+
             var batt2 = HidPowerDeviceInfo.CreateFromHidDevice(battery);
             batt2.OpenHid();
             
->>>>>>> f578f664
             var mstr = batt2.Manufacturer;
             var mstr2 = batt2.HidManufacturer;
             var pstr = batt2.ProductString;
