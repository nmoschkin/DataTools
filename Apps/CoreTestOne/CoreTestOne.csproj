--- conflicted
+++ resolved
@@ -1,4 +1,4 @@
-﻿<Project Sdk="Microsoft.NET.Sdk">
+<Project Sdk="Microsoft.NET.Sdk">
   <PropertyGroup>
     <OutputType>WinExe</OutputType>
     <TargetFramework>net7.0-windows</TargetFramework>
@@ -16,33 +16,13 @@
     <RepositoryType>GitHub</RepositoryType>
     <NeutralLanguage>en-US</NeutralLanguage>
     <Platforms>AnyCPU;x64</Platforms>
-<<<<<<< HEAD
-    <Configurations>Debug;Release;NuGet</Configurations>
-    <PreviousVersion>8.0.0.1037</PreviousVersion>
-    <!--<AssemblyOriginatorKeyFile>E:\Projects\Keys\datatools.snk</AssemblyOriginatorKeyFile>-->
-    <!--<SignAssembly>True</SignAssembly>-->
-=======
     <Configurations>Debug;Release;NuGet;Debug NuGet</Configurations>
     <PreviousVersion>8.0.0.1105</PreviousVersion>
     <AssemblyOriginatorKeyFile>C:\Keys\datatools.snk</AssemblyOriginatorKeyFile>
     <SignAssembly>True</SignAssembly>
     <GenerateDocumentationFile>True</GenerateDocumentationFile>
->>>>>>> 7beaa5d4
   </PropertyGroup>
-
   <ItemGroup>
-<<<<<<< HEAD
-    <PackageReference Include="DataTools.Desktop" Version="8.0.0.1104" />
-    <PackageReference Include="DataTools.Desktop.WPF" Version="8.0.0.1104" />
-    <PackageReference Include="DataTools.Essentials" Version="8.0.0.1104" />
-    <PackageReference Include="DataTools.Graphics" Version="8.0.0.1104" />
-    <PackageReference Include="DataTools.MathTools" Version="8.0.0.1104" />
-    <PackageReference Include="DataTools.Memory" Version="8.0.0.1104" />
-    <PackageReference Include="DataTools.Text" Version="8.0.0.1104" />
-    <PackageReference Include="DataTools.Win32" Version="8.0.0.1104" />
-    <PackageReference Include="DataTools.Win32.FileSystem" Version="8.0.0.1104" />
-    <PackageReference Include="DataTools.Win32.Memory" Version="8.0.0.1104" />
-=======
     <ProjectReference Include="..\..\Core\DataTools.Essentials\DataTools.Essentials.csproj" />
     <ProjectReference Include="..\..\Core\DataTools.Graphics\DataTools.Graphics.csproj" />
     <ProjectReference Include="..\..\Core\DataTools.Memory\DataTools.Memory.csproj" />
@@ -64,7 +44,5 @@
       <Generator>ResXFileCodeGenerator</Generator>
       <LastGenOutput>AppResources.Designer.cs</LastGenOutput>
     </EmbeddedResource>
->>>>>>> 7beaa5d4
   </ItemGroup>
-
 </Project>